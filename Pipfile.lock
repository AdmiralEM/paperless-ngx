{
    "_meta": {
        "hash": {
            "sha256": "c2ba0313687a4018c574bbf2edace72777e3db768458e2fe3a346c6825c64c2c"
        },
        "pipfile-spec": 6,
        "requires": {},
        "sources": [
            {
                "name": "pypi",
                "url": "https://pypi.python.org/simple",
                "verify_ssl": true
            }
        ]
    },
    "default": {
        "alabaster": {
            "hashes": [
                "sha256:446438bdcca0e05bd45ea2de1668c1d9b032e1a9154c2c259092d77031ddd359",
                "sha256:a661d72d58e6ea8a57f7a86e37d86716863ee5e92788398526d58b26a4e4dc02"
            ],
            "version": "==0.7.12"
        },
        "apipkg": {
            "hashes": [
                "sha256:37228cda29411948b422fae072f57e31d3396d2ee1c9783775980ee9c9990af6",
                "sha256:58587dd4dc3daefad0487f6d9ae32b4542b185e1c36db6993290e7c41ca2b47c"
            ],
            "version": "==1.5"
        },
        "atomicwrites": {
            "hashes": [
                "sha256:0312ad34fcad8fac3704d441f7b317e50af620823353ec657a53e981f92920c0",
                "sha256:ec9ae8adaae229e4f8446952d204a3e4b5fdd2d099f9be3aaf556120135fb3ee"
            ],
            "version": "==1.2.1"
        },
        "attrs": {
            "hashes": [
                "sha256:10cbf6e27dbce8c30807caf056c8eb50917e0eaafe86347671b57254006c3e69",
                "sha256:ca4be454458f9dec299268d472aaa5a11f67a4ff70093396e1ceae9c76cf4bbb"
            ],
            "version": "==18.2.0"
        },
        "babel": {
            "hashes": [
                "sha256:6778d85147d5d85345c14a26aada5e478ab04e39b078b0745ee6870c2b5cf669",
                "sha256:8cba50f48c529ca3fa18cf81fa9403be176d374ac4d60738b839122dfaaa3d23"
            ],
            "version": "==2.6.0"
        },
        "certifi": {
            "hashes": [
                "sha256:47f9c83ef4c0c621eaef743f133f09fa8a74a9b75f037e8624f83bd1b6626cb7",
                "sha256:993f830721089fef441cdfeb4b2c8c9df86f0c63239f06bd025a76a7daddb033"
            ],
            "version": "==2018.11.29"
        },
        "chardet": {
            "hashes": [
                "sha256:84ab92ed1c4d4f16916e05906b6b75a6c0fb5db821cc65e70cbd64a3e2a5eaae",
                "sha256:fc323ffcaeaed0e0a02bf4d117757b98aed530d9ed4531e3e15460124c106691"
            ],
            "version": "==3.0.4"
        },
        "coverage": {
            "hashes": [
                "sha256:09e47c529ff77bf042ecfe858fb55c3e3eb97aac2c87f0349ab5a7efd6b3939f",
                "sha256:0a1f9b0eb3aa15c990c328535655847b3420231af299386cfe5efc98f9c250fe",
                "sha256:0cc941b37b8c2ececfed341444a456912e740ecf515d560de58b9a76562d966d",
                "sha256:10e8af18d1315de936d67775d3a814cc81d0747a1a0312d84e27ae5610e313b0",
                "sha256:1b4276550b86caa60606bd3572b52769860a81a70754a54acc8ba789ce74d607",
                "sha256:1e8a2627c48266c7b813975335cfdea58c706fe36f607c97d9392e61502dc79d",
                "sha256:2b224052bfd801beb7478b03e8a66f3f25ea56ea488922e98903914ac9ac930b",
                "sha256:447c450a093766744ab53bf1e7063ec82866f27bcb4f4c907da25ad293bba7e3",
                "sha256:46101fc20c6f6568561cdd15a54018bb42980954b79aa46da8ae6f008066a30e",
                "sha256:4710dc676bb4b779c4361b54eb308bc84d64a2fa3d78e5f7228921eccce5d815",
                "sha256:510986f9a280cd05189b42eee2b69fecdf5bf9651d4cd315ea21d24a964a3c36",
                "sha256:5535dda5739257effef56e49a1c51c71f1d37a6e5607bb25a5eee507c59580d1",
                "sha256:5a7524042014642b39b1fcae85fb37556c200e64ec90824ae9ecf7b667ccfc14",
                "sha256:5f55028169ef85e1fa8e4b8b1b91c0b3b0fa3297c4fb22990d46ff01d22c2d6c",
                "sha256:6694d5573e7790a0e8d3d177d7a416ca5f5c150742ee703f3c18df76260de794",
                "sha256:6831e1ac20ac52634da606b658b0b2712d26984999c9d93f0c6e59fe62ca741b",
                "sha256:77f0d9fa5e10d03aa4528436e33423bfa3718b86c646615f04616294c935f840",
                "sha256:828ad813c7cdc2e71dcf141912c685bfe4b548c0e6d9540db6418b807c345ddd",
                "sha256:85a06c61598b14b015d4df233d249cd5abfa61084ef5b9f64a48e997fd829a82",
                "sha256:8cb4febad0f0b26c6f62e1628f2053954ad2c555d67660f28dfb1b0496711952",
                "sha256:a5c58664b23b248b16b96253880b2868fb34358911400a7ba39d7f6399935389",
                "sha256:aaa0f296e503cda4bc07566f592cd7a28779d433f3a23c48082af425d6d5a78f",
                "sha256:ab235d9fe64833f12d1334d29b558aacedfbca2356dfb9691f2d0d38a8a7bfb4",
                "sha256:b3b0c8f660fae65eac74fbf003f3103769b90012ae7a460863010539bb7a80da",
                "sha256:bab8e6d510d2ea0f1d14f12642e3f35cefa47a9b2e4c7cea1852b52bc9c49647",
                "sha256:c45297bbdbc8bb79b02cf41417d63352b70bcb76f1bbb1ee7d47b3e89e42f95d",
                "sha256:d19bca47c8a01b92640c614a9147b081a1974f69168ecd494687c827109e8f42",
                "sha256:d64b4340a0c488a9e79b66ec9f9d77d02b99b772c8b8afd46c1294c1d39ca478",
                "sha256:da969da069a82bbb5300b59161d8d7c8d423bc4ccd3b410a9b4d8932aeefc14b",
                "sha256:ed02c7539705696ecb7dc9d476d861f3904a8d2b7e894bd418994920935d36bb",
                "sha256:ee5b8abc35b549012e03a7b1e86c09491457dba6c94112a2482b18589cc2bdb9"
            ],
            "version": "==4.5.2"
        },
        "coveralls": {
            "hashes": [
                "sha256:ab638e88d38916a6cedbf80a9cd8992d5fa55c77ab755e262e00b36792b7cd6d",
                "sha256:b2388747e2529fa4c669fb1e3e2756e4e07b6ee56c7d9fce05f35ccccc913aa0"
            ],
            "index": "pypi",
            "version": "==1.5.1"
        },
        "dateparser": {
            "hashes": [
                "sha256:940828183c937bcec530753211b70f673c0a9aab831e43273489b310538dff86",
                "sha256:b452ef8b36cd78ae86a50721794bc674aa3994e19b570f7ba92810f4e0a2ae03"
            ],
            "index": "pypi",
            "version": "==0.7.0"
        },
        "django": {
            "hashes": [
                "sha256:25df265e1fdb74f7e7305a1de620a84681bcc9c05e84a3ed97e4a1a63024f18d",
                "sha256:d6d94554abc82ca37e447c3d28958f5ac39bd7d4adaa285543ae97fb1129fd69"
            ],
            "index": "pypi",
            "version": "==2.0.9"
        },
        "django-cors-headers": {
            "hashes": [
                "sha256:5545009c9b233ea7e70da7dbab7cb1c12afa01279895086f98ec243d7eab46fa",
                "sha256:c4c2ee97139d18541a1be7d96fe337d1694623816d83f53cb7c00da9b94acae1"
            ],
            "index": "pypi",
            "version": "==2.4.0"
        },
        "django-crispy-forms": {
            "hashes": [
                "sha256:5952bab971110d0b86c278132dae0aa095beee8f723e625c3d3fa28888f1675f",
                "sha256:705ededc554ad8736157c666681165fe22ead2dec0d5446d65fc9dd976a5a876"
            ],
            "index": "pypi",
            "version": "==1.7.2"
        },
        "django-extensions": {
            "hashes": [
                "sha256:8317a3fe479b1ba3e3a04ecf33fb8d6ccf09bb18f30eab64e34c40a593741d26",
                "sha256:a76a61566f1c8d96acc7bcf765080b8e91367a25a2c6f8c5bddd574493839180"
            ],
            "index": "pypi",
            "version": "==2.1.4"
        },
        "django-filter": {
            "hashes": [
                "sha256:6f4e4bc1a11151178520567b50320e5c32f8edb552139d93ea3e30613b886f56",
                "sha256:86c3925020c27d072cdae7b828aaa5d165c2032a629abbe3c3a1be1edae61c58"
            ],
            "index": "pypi",
            "version": "==2.0.0"
        },
        "djangoql": {
            "hashes": [
                "sha256:7c488ec4e3362e5389ba3c1169d1ff9a27c4222601f32c6dbf6130ce04330d76"
            ],
            "index": "pypi",
            "version": "==0.12.3"
        },
        "djangorestframework": {
            "hashes": [
                "sha256:607865b0bb1598b153793892101d881466bd5a991de12bd6229abb18b1c86136",
                "sha256:63f76cbe1e7d12b94c357d7e54401103b2e52aef0f7c1650d6c820ad708776e5"
            ],
            "index": "pypi",
            "version": "==3.9.0"
        },
        "docopt": {
            "hashes": [
                "sha256:49b3a825280bd66b3aa83585ef59c4a8c82f2c8a522dbe754a8bc8d08c85c491"
            ],
            "version": "==0.6.2"
        },
        "docutils": {
            "hashes": [
                "sha256:02aec4bd92ab067f6ff27a38a38a41173bf01bed8f89157768c1573f53e474a6",
                "sha256:51e64ef2ebfb29cae1faa133b3710143496eca21c530f3f71424d77687764274",
                "sha256:7a4bd47eaf6596e1295ecb11361139febe29b084a87bf005bf899f9a42edc3c6"
            ],
            "version": "==0.14"
        },
        "execnet": {
            "hashes": [
                "sha256:a7a84d5fa07a089186a329528f127c9d73b9de57f1a1131b82bb5320ee651f6a",
                "sha256:fc155a6b553c66c838d1a22dba1dc9f5f505c43285a878c6f74a79c024750b83"
            ],
            "version": "==1.5.0"
        },
        "factory-boy": {
            "hashes": [
                "sha256:6f25cc4761ac109efd503f096e2ad99421b1159f01a29dbb917359dcd68e08ca",
                "sha256:d552cb872b310ae78bd7429bf318e42e1e903b1a109e899a523293dfa762ea4f"
            ],
            "index": "pypi",
            "version": "==2.11.1"
        },
        "faker": {
            "hashes": [
                "sha256:228419b0a788a7ac867ebfafdd438461559ab1a0975edb607300852d9acaa78d",
                "sha256:52a3dcc6a565b15fe1c95090321756d5a8a7c1caf5ab3df2f573ed70936ff518"
            ],
            "version": "==1.0.1"
        },
        "filelock": {
            "hashes": [
                "sha256:b8d5ca5ca1c815e1574aee746650ea7301de63d87935b3463d26368b76e31633",
                "sha256:d610c1bb404daf85976d7a82eb2ada120f04671007266b708606565dd03b5be6"
            ],
            "version": "==3.0.10"
        },
        "filemagic": {
            "hashes": [
                "sha256:e684359ef40820fe406f0ebc5bf8a78f89717bdb7fed688af68082d991d6dbf3"
            ],
            "index": "pypi",
            "version": "==1.6"
        },
        "fuzzywuzzy": {
            "extras": [
                "speedup"
            ],
            "hashes": [
                "sha256:3759bc6859daa0eecef8c82b45404bdac20c23f23136cf4c18b46b426bbc418f",
                "sha256:5b36957ccf836e700f4468324fa80ba208990385392e217be077d5cd738ae602"
            ],
            "index": "pypi",
            "version": "==0.15.0"
        },
        "gunicorn": {
            "hashes": [
                "sha256:aa8e0b40b4157b36a5df5e599f45c9c76d6af43845ba3b3b0efe2c70473c2471",
                "sha256:fa2662097c66f920f53f70621c6c58ca4a3c4d3434205e608e121b5b3b71f4f3"
            ],
            "index": "pypi",
            "version": "==19.9.0"
        },
        "idna": {
            "hashes": [
                "sha256:c357b3f628cf53ae2c4c05627ecc484553142ca23264e593d327bcde5e9c3407",
                "sha256:ea8b7f6188e6fa117537c3df7da9fc686d485087abf6ac197f9c46432f7e4a3c"
            ],
            "version": "==2.8"
        },
        "imagesize": {
            "hashes": [
                "sha256:3f349de3eb99145973fefb7dbe38554414e5c30abd0c8e4b970a7c9d09f3a1d8",
                "sha256:f3832918bc3c66617f92e35f5d70729187676313caa60c187eb0f28b8fe5e3b5"
            ],
            "version": "==1.1.0"
        },
        "inotify-simple": {
            "hashes": [
                "sha256:fc2c10dd73278a1027d0663f2db51240af5946390f363a154361406ebdddd8dd"
            ],
            "index": "pypi",
            "version": "==1.1.8"
        },
        "jinja2": {
            "hashes": [
                "sha256:74c935a1b8bb9a3947c50a54766a969d4846290e1e788ea44c1392163723c3bd",
                "sha256:f84be1bb0040caca4cea721fcbbbbd61f9be9464ca236387158b0feea01914a4"
            ],
            "version": "==2.10"
        },
        "langdetect": {
            "hashes": [
                "sha256:91a170d5f0ade380db809b3ba67f08e95fe6c6c8641f96d67a51ff7e98a9bf30"
            ],
            "index": "pypi",
            "version": "==1.0.7"
        },
        "markupsafe": {
            "hashes": [
                "sha256:048ef924c1623740e70204aa7143ec592504045ae4429b59c30054cb31e3c432",
                "sha256:130f844e7f5bdd8e9f3f42e7102ef1d49b2e6fdf0d7526df3f87281a532d8c8b",
                "sha256:19f637c2ac5ae9da8bfd98cef74d64b7e1bb8a63038a3505cd182c3fac5eb4d9",
                "sha256:1b8a7a87ad1b92bd887568ce54b23565f3fd7018c4180136e1cf412b405a47af",
                "sha256:1c25694ca680b6919de53a4bb3bdd0602beafc63ff001fea2f2fc16ec3a11834",
                "sha256:1f19ef5d3908110e1e891deefb5586aae1b49a7440db952454b4e281b41620cd",
                "sha256:1fa6058938190ebe8290e5cae6c351e14e7bb44505c4a7624555ce57fbbeba0d",
                "sha256:31cbb1359e8c25f9f48e156e59e2eaad51cd5242c05ed18a8de6dbe85184e4b7",
                "sha256:3e835d8841ae7863f64e40e19477f7eb398674da6a47f09871673742531e6f4b",
                "sha256:4e97332c9ce444b0c2c38dd22ddc61c743eb208d916e4265a2a3b575bdccb1d3",
                "sha256:525396ee324ee2da82919f2ee9c9e73b012f23e7640131dd1b53a90206a0f09c",
                "sha256:52b07fbc32032c21ad4ab060fec137b76eb804c4b9a1c7c7dc562549306afad2",
                "sha256:52ccb45e77a1085ec5461cde794e1aa037df79f473cbc69b974e73940655c8d7",
                "sha256:5c3fbebd7de20ce93103cb3183b47671f2885307df4a17a0ad56a1dd51273d36",
                "sha256:5e5851969aea17660e55f6a3be00037a25b96a9b44d2083651812c99d53b14d1",
                "sha256:5edfa27b2d3eefa2210fb2f5d539fbed81722b49f083b2c6566455eb7422fd7e",
                "sha256:7d263e5770efddf465a9e31b78362d84d015cc894ca2c131901a4445eaa61ee1",
                "sha256:83381342bfc22b3c8c06f2dd93a505413888694302de25add756254beee8449c",
                "sha256:857eebb2c1dc60e4219ec8e98dfa19553dae33608237e107db9c6078b1167856",
                "sha256:98e439297f78fca3a6169fd330fbe88d78b3bb72f967ad9961bcac0d7fdd1550",
                "sha256:bf54103892a83c64db58125b3f2a43df6d2cb2d28889f14c78519394feb41492",
                "sha256:d9ac82be533394d341b41d78aca7ed0e0f4ba5a2231602e2f05aa87f25c51672",
                "sha256:e982fe07ede9fada6ff6705af70514a52beb1b2c3d25d4e873e82114cf3c5401",
                "sha256:edce2ea7f3dfc981c4ddc97add8a61381d9642dc3273737e756517cc03e84dd6",
                "sha256:efdc45ef1afc238db84cb4963aa689c0408912a0239b0721cb172b4016eb31d6",
                "sha256:f137c02498f8b935892d5c0172560d7ab54bc45039de8805075e19079c639a9c",
                "sha256:f82e347a72f955b7017a39708a3667f106e6ad4d10b25f237396a7115d8ed5fd",
                "sha256:fb7c206e01ad85ce57feeaaa0bf784b97fa3cad0d4a5737bc5295785f5c613a1"
            ],
            "version": "==1.1.0"
        },
        "more-itertools": {
            "hashes": [
                "sha256:38a936c0a6d98a38bcc2d03fdaaedaba9f412879461dd2ceff8d37564d6522e4",
                "sha256:c0a5785b1109a6bd7fac76d6837fd1feca158e54e521ccd2ae8bfe393cc9d4fc",
                "sha256:fe7a7cae1ccb57d33952113ff4fa1bc5f879963600ed74918f1236e212ee50b9"
            ],
            "version": "==5.0.0"
        },
        "packaging": {
            "hashes": [
                "sha256:0886227f54515e592aaa2e5a553332c73962917f2831f1b0f9b9f4380a4b9807",
                "sha256:f95a1e147590f204328170981833854229bb2912ac3d5f89e2a8ccd2834800c9"
            ],
            "version": "==18.0"
        },
        "pdftotext": {
            "hashes": [
                "sha256:e3ad11efe0aa22cbfc46aa1296b2ea5a52ad208b778288311f2801adef178ccb"
            ],
            "index": "pypi",
            "version": "==2.1.1"
        },
        "pillow": {
            "hashes": [
                "sha256:00203f406818c3f45d47bb8fe7e67d3feddb8dcbbd45a289a1de7dd789226360",
                "sha256:0616f800f348664e694dddb0b0c88d26761dd5e9f34e1ed7b7a7d2da14b40cb7",
                "sha256:1f7908aab90c92ad85af9d2fec5fc79456a89b3adcc26314d2cde0e238bd789e",
                "sha256:2ea3517cd5779843de8a759c2349a3cd8d3893e03ab47053b66d5ec6f8bc4f93",
                "sha256:48a9f0538c91fc136b3a576bee0e7cd174773dc9920b310c21dcb5519722e82c",
                "sha256:5280ebc42641a1283b7b1f2c20e5b936692198b9dd9995527c18b794850be1a8",
                "sha256:5e34e4b5764af65551647f5cc67cf5198c1d05621781d5173b342e5e55bf023b",
                "sha256:63b120421ab85cad909792583f83b6ca3584610c2fe70751e23f606a3c2e87f0",
                "sha256:696b5e0109fe368d0057f484e2e91717b49a03f1e310f857f133a4acec9f91dd",
                "sha256:870ed021a42b1b02b5fe4a739ea735f671a84128c0a666c705db2cb9abd528eb",
                "sha256:916da1c19e4012d06a372127d7140dae894806fad67ef44330e5600d77833581",
                "sha256:9303a289fa0811e1c6abd9ddebfc770556d7c3311cb2b32eff72164ddc49bc64",
                "sha256:9577888ecc0ad7d06c3746afaba339c94d62b59da16f7a5d1cff9e491f23dace",
                "sha256:987e1c94a33c93d9b209315bfda9faa54b8edfce6438a1e93ae866ba20de5956",
                "sha256:99a3bbdbb844f4fb5d6dd59fac836a40749781c1fa63c563bc216c27aef63f60",
                "sha256:99db8dc3097ceafbcff9cb2bff384b974795edeb11d167d391a02c7bfeeb6e16",
                "sha256:a5a96cf49eb580756a44ecf12949e52f211e20bffbf5a95760ac14b1e499cd37",
                "sha256:aa6ca3eb56704cdc0d876fc6047ffd5ee960caad52452fbee0f99908a141a0ae",
                "sha256:aade5e66795c94e4a2b2624affeea8979648d1b0ae3fcee17e74e2c647fc4a8a",
                "sha256:b78905860336c1d292409e3df6ad39cc1f1c7f0964e66844bbc2ebfca434d073",
                "sha256:b92f521cdc4e4a3041cc343625b699f20b0b5f976793fb45681aac1efda565f8",
                "sha256:bfde84bbd6ae5f782206d454b67b7ee8f7f818c29b99fd02bf022fd33bab14cb",
                "sha256:c2b62d3df80e694c0e4a0ed47754c9480521e25642251b3ab1dff050a4e60409",
                "sha256:c5e2be6c263b64f6f7656e23e18a4a9980cffc671442795682e8c4e4f815dd9f",
                "sha256:c99aa3c63104e0818ec566f8ff3942fb7c7a8f35f9912cb63fd8e12318b214b2",
                "sha256:dae06620d3978da346375ebf88b9e2dd7d151335ba668c995aea9ed07af7add4",
                "sha256:db5499d0710823fa4fb88206050d46544e8f0e0136a9a5f5570b026584c8fd74",
                "sha256:f36baafd82119c4a114b9518202f2a983819101dcc14b26e43fc12cbefdce00e",
                "sha256:f52b79c8796d81391ab295b04e520bda6feed54d54931708872e8f9ae9db0ea1",
                "sha256:ff8cff01582fa1a7e533cb97f628531c4014af4b5f38e33cdcfe5eec29b6d888"
            ],
            "index": "pypi",
            "version": "==5.3.0"
        },
        "pluggy": {
            "hashes": [
                "sha256:447ba94990e8014ee25ec853339faf7b0fc8050cdc3289d4d71f7f410fb90095",
                "sha256:bde19360a8ec4dfd8a20dcb811780a30998101f078fc7ded6162f0076f50508f"
            ],
            "version": "==0.8.0"
        },
<<<<<<< HEAD
        "psycopg2": {
            "hashes": [
                "sha256:10e391687b171878181e71736d0effe3772314a339d9ae30995ec8171a0c834e",
                "sha256:1283f9d45e458c2dcb15ba89367923563f90ef636fe78ee22df75183484a0237",
                "sha256:1a9c32e4d140bea225f9821d993b2e53c913e717ea97b851246aa9b300095d8f",
                "sha256:1be6f2438d2b71fec7b07c3c0949dd321b04349c382907ea76b36120edec8300",
                "sha256:20ca6f29e118b8dd7133e8708b3fba2881e70a4e0841f874ed23985b7201a076",
                "sha256:227c115b3c1f65d61385e51ac690b91b584640aefb45bffacd4bd33d02ed7221",
                "sha256:27959abe64ca1fc6d8cd11a71a1f421d8287831a3262bd4cacd43bbf43cc3c82",
                "sha256:2b2daf1fe30a58300542aea679fd87d1e1c2afd36e7644837b7954fa2dbacb92",
                "sha256:36e51a51f295fdf67bcf05e7b1877011a6b39e6622b0013fe31c5025241873a3",
                "sha256:3992b9b914f2eb77dc07e8045d2ca979e491612808bc5c7cd68f307469acf9f6",
                "sha256:39a11de2335ad45ececed43ab851d36a4c52843d756471b940804f301792781e",
                "sha256:3c2afe9ef0d1649005e3ccf93c1aaccd6f8ee379530e763d3b3b77f406b7c0ae",
                "sha256:3fb18e0e52807fe3a300dc1b5421aa492d5e759550918f597d61863419482535",
                "sha256:55eab94de96ee9702f23283e9c8b03cfdb0001e2b14d5d2e1bd5ff8114b96b9f",
                "sha256:7e95c0ab7e7e6e452586f35d4d8966b1e924c8dd2c23977e3ea4968770ff1d26",
                "sha256:7f47514dbddf604f196fcfe5da955537f04691bef8124aff5632316a78d992b7",
                "sha256:8345370356bb4bddf93acbcfd0357163dd6b09471937adcfb38a2fbb49bdce53",
                "sha256:8bc6ecb220c0b88d3742042013129c817c44459795c97e9ce1bca70a3f37a53b",
                "sha256:8df623f248be15d1725faf5f333791678775047f12f17a90d29b5d22573f5cdc",
                "sha256:9645f1305e4268cc0fc88c823cd6c91de27c003e183c233a6a230e5e963039ee",
                "sha256:a68719ed5be8373dd72c9e45d55f7a202285e05a2e392eaa8872a67ea47d7d20",
                "sha256:aca0edf062ec09e954fdf0cc93d3a872362701210983a1442549e703aedec25d",
                "sha256:b0dd2114d93d8f424bb8ae76e0dc540f104b70ca9163172c05e7700b1459d4c9",
                "sha256:b2c09359d6802279efb9efb3f91a9c94567151baee95175f9b637ea628f35244",
                "sha256:ca7bc37b1efb7cc25271bf10f398462ed975d95259af1406d38fcb268466e34f",
                "sha256:e64235d9013ebf6319cb9654e08f5066112c34d8c4cc41186254ab9c3d6d5b9b",
                "sha256:ec9be679c0065667503851141c31fa699e1cc69ded3ba8e5d3673dd5a6eb1370",
                "sha256:eca00d0f91fcb44d88b12f1fd16ad138e38fa07debb79587e2b7ff1fe80d72b9",
                "sha256:f256e807b8b2b45b6af60d7f2bb5194aab2f4acc861241c4d8ef942a55f5030d",
                "sha256:fce7612a3bd6a7ba95799f88285653bf130bd7ca066b52674d5f850108b2aec0"
            ],
            "version": "==0.8.0"
=======
        "ply": {
            "hashes": [
                "sha256:00c7c1aaa88358b9c765b6d3000c6eec0ba42abca5351b095321aef446081da3",
                "sha256:096f9b8350b65ebd2fd1346b12452efe5b9607f7482813ffca50c22722a807ce"
            ],
            "version": "==3.11"
>>>>>>> 4efb153e
        },
        "py": {
            "hashes": [
                "sha256:bf92637198836372b520efcba9e020c330123be8ce527e535d185ed4b6f45694",
                "sha256:e76826342cefe3c3d5f7e8ee4316b80d1dd8a300781612ddbc765c17ba25a6c6"
            ],
            "version": "==1.7.0"
        },
        "pycodestyle": {
            "hashes": [
                "sha256:cbc619d09254895b0d12c2c691e237b2e91e9b2ecf5e84c26b35400f93dcfb83",
                "sha256:cbfca99bd594a10f674d0cd97a3d802a1fdef635d4361e1a2658de47ed261e3a"
            ],
            "index": "pypi",
            "version": "==2.4.0"
        },
        "pygments": {
            "hashes": [
                "sha256:5ffada19f6203563680669ee7f53b64dabbeb100eb51b61996085e99c03b284a",
                "sha256:e8218dd399a61674745138520d0d4cf2621d7e032439341bc3f647bff125818d"
            ],
            "version": "==2.3.1"
        },
        "pyocr": {
            "hashes": [
                "sha256:b6ba6263fd92da56627dff6d263d991a2246aacd117d1788f11b93f419ca395f"
            ],
            "index": "pypi",
            "version": "==0.5.3"
        },
        "pyparsing": {
            "hashes": [
                "sha256:40856e74d4987de5d01761a22d1621ae1c7f8774585acae358aa5c5936c6c90b",
                "sha256:f353aab21fd474459d97b709e527b5571314ee5f067441dc9f88e33eecd96592"
            ],
            "version": "==2.3.0"
        },
        "pytest": {
            "hashes": [
                "sha256:f689bf2fc18c4585403348dd56f47d87780bf217c53ed9ae7a3e2d7faa45f8e9",
                "sha256:f812ea39a0153566be53d88f8de94839db1e8a05352ed8a49525d7d7f37861e9"
            ],
            "index": "pypi",
            "version": "==4.0.2"
        },
        "pytest-cov": {
            "hashes": [
                "sha256:513c425e931a0344944f84ea47f3956be0e416d95acbd897a44970c8d926d5d7",
                "sha256:e360f048b7dae3f2f2a9a4d067b2dd6b6a015d384d1577c994a43f3f7cbad762"
            ],
            "index": "pypi",
            "version": "==2.6.0"
        },
        "pytest-django": {
            "hashes": [
                "sha256:deffd9d65827c582bd0a85638a0fe52f0eb65a764872ddcee9ce51cdf6ae9f55",
                "sha256:fe1f71a0171f6b7edac37654da0904c9bd5ffba5221ab5a76779ab870611f41f"
            ],
            "index": "pypi",
            "version": "==3.4.4"
        },
        "pytest-env": {
            "hashes": [
                "sha256:7e94956aef7f2764f3c147d216ce066bf6c42948bb9e293169b1b1c880a580c2"
            ],
            "index": "pypi",
            "version": "==0.6.2"
        },
        "pytest-forked": {
            "hashes": [
                "sha256:e4500cd0509ec4a26535f7d4112a8cc0f17d3a41c29ffd4eab479d2a55b30805",
                "sha256:f275cb48a73fc61a6710726348e1da6d68a978f0ec0c54ece5a5fae5977e5a08"
            ],
            "version": "==0.2"
        },
        "pytest-sugar": {
            "hashes": [
                "sha256:26cf8289fe10880cbbc130bd77398c4e6a8b936d8393b116a5c16121d95ab283",
                "sha256:fcd87a74b2bce5386d244b49ad60549bfbc4602527797fac167da147983f58ab"
            ],
            "index": "pypi",
            "version": "==0.9.2"
        },
        "pytest-xdist": {
            "hashes": [
                "sha256:96f893094c89fddeaff3f4783f4807f7aeb138be1a0d87a8805057b6af1201b5",
                "sha256:aab1402f2b063df48bf044b042707610f8fcc4c49d0eb9c10e79e30b3f26074f"
            ],
            "index": "pypi",
            "version": "==1.25.0"
        },
        "python-dateutil": {
            "hashes": [
                "sha256:063df5763652e21de43de7d9e00ccf239f953a832941e37be541614732cdfc93",
                "sha256:88f9287c0174266bb0d8cedd395cfba9c58e87e5ad86b2ce58859bc11be3cf02"
            ],
            "index": "pypi",
            "version": "==2.7.5"
        },
        "python-dotenv": {
            "hashes": [
                "sha256:a84569d0e00d178bc5b957f7ff208bf49287cbf61857c31c258c4a91f571527b",
                "sha256:c9b1ddd3cdbe75c7d462cb84674d87130f4b948f090f02c7d7144779afb99ae0"
            ],
            "index": "pypi",
            "version": "==0.10.1"
        },
        "python-gnupg": {
            "hashes": [
                "sha256:2d158dfc6b54927752b945ebe57e6a0c45da27747fa3b9ae66eccc0d2147ac0d",
                "sha256:faa69bab58ed0936f0ccf96c99b92369b7a1819305d37dfe5c927d21a437a09d"
            ],
            "index": "pypi",
            "version": "==0.4.3"
        },
        "python-levenshtein": {
            "hashes": [
                "sha256:033a11de5e3d19ea25c9302d11224e1a1898fe5abd23c61c7c360c25195e3eb1"
            ],
            "version": "==0.12.0"
        },
        "pytz": {
            "hashes": [
                "sha256:31cb35c89bd7d333cd32c5f278fca91b523b0834369e757f4c5641ea252236ca",
                "sha256:8e0f8568c118d3077b46be7d654cc8167fa916092e28320cde048e54bfc9f1e6"
            ],
            "index": "pypi",
            "version": "==2018.7"
        },
        "regex": {
            "hashes": [
                "sha256:15b4a185ae9782133f398f8ab7c29612a6e5f34ea9411e4cd36e91e78c347ebe",
                "sha256:3852b76f0b6d7bd98d328d548716c151b79017f2b81347360f26e5db10fb6503",
                "sha256:79a6a60ed1ee3b12eb0e828c01d75e3b743af6616d69add6c2fde1d425a4ba3f",
                "sha256:a2938c290b3be2c7cadafa21de3051f2ed23bfaf88728a1fe5dc552cbfdb0326",
                "sha256:aff7414712c9e6d260609da9c9af3aacebfbc307a4abe3376c7736e2a6c8563f",
                "sha256:d03782f0b0fa34f8f1dbdc94e27cf193b83c6105307a8c10563938c6d85180d9",
                "sha256:db79ac3d81e655dc12d38a865dd6d1b569a28fab4c53749051cd599a6eb7614f",
                "sha256:e803b3646c3f9c47f1f3dc870173c5d79c0fd2fd8e40bf917b97c7b56701baff",
                "sha256:e9660ccca360b6bd79606aab3672562ebb14bce6af6c501107364668543f4bef"
            ],
            "version": "==2018.11.22"
        },
        "requests": {
            "hashes": [
                "sha256:502a824f31acdacb3a35b6690b5fbf0bc41d63a24a45c4004352b0242707598e",
                "sha256:7bf2a778576d825600030a110f3c0e3e8edc51dfaafe1c146e39a2027784957b"
            ],
            "version": "==2.21.0"
        },
        "six": {
            "hashes": [
                "sha256:3350809f0555b11f552448330d0b52d5f24c91a322ea4a15ef22629740f3761c",
                "sha256:d16a0141ec1a18405cd4ce8b4613101da75da0e9a7aec5bdd4fa804d0e0eba73"
            ],
            "version": "==1.12.0"
        },
        "snowballstemmer": {
            "hashes": [
                "sha256:919f26a68b2c17a7634da993d91339e288964f93c274f1343e3bbbe2096e1128",
                "sha256:9f3bcd3c401c3e862ec0ebe6d2c069ebc012ce142cce209c098ccb5b09136e89"
            ],
            "version": "==1.2.1"
        },
        "sphinx": {
            "hashes": [
                "sha256:429e3172466df289f0f742471d7e30ba3ee11f3b5aecd9a840480d03f14bcfe5",
                "sha256:c4cb17ba44acffae3d3209646b6baec1e215cad3065e852c68cc569d4df1b9f8"
            ],
            "index": "pypi",
            "version": "==1.8.3"
        },
        "sphinxcontrib-websupport": {
            "hashes": [
                "sha256:68ca7ff70785cbe1e7bccc71a48b5b6d965d79ca50629606c7861a21b206d9dd",
                "sha256:9de47f375baf1ea07cdb3436ff39d7a9c76042c10a769c52353ec46e4e8fc3b9"
            ],
            "version": "==1.1.0"
        },
        "termcolor": {
            "hashes": [
                "sha256:1d6d69ce66211143803fbc56652b41d73b4a400a2891d7bf7a1cdf4c02de613b"
            ],
            "version": "==1.1.0"
        },
        "text-unidecode": {
            "hashes": [
                "sha256:5a1375bb2ba7968740508ae38d92e1f889a0832913cb1c447d5e2046061a396d",
                "sha256:801e38bd550b943563660a91de8d4b6fa5df60a542be9093f7abf819f86050cc"
            ],
            "version": "==1.2"
        },
        "toml": {
            "hashes": [
                "sha256:229f81c57791a41d65e399fc06bf0848bab550a9dfd5ed66df18ce5f05e73d5c",
                "sha256:235682dd292d5899d361a811df37e04a8828a5b1da3115886b73cf81ebc9100e"
            ],
            "version": "==0.10.0"
        },
        "tox": {
            "hashes": [
                "sha256:2a8d8a63660563e41e64e3b5b677e81ce1ffa5e2a93c2c565d3768c287445800",
                "sha256:edfca7809925f49bdc110d0a2d9966bbf35a0c25637216d9586e7a5c5de17bfb"
            ],
            "index": "pypi",
            "version": "==3.6.1"
        },
        "tzlocal": {
            "hashes": [
                "sha256:4ebeb848845ac898da6519b9b31879cf13b6626f7184c496037b818e238f2c4e"
            ],
            "version": "==1.5.1"
        },
        "urllib3": {
            "hashes": [
                "sha256:61bf29cada3fc2fbefad4fdf059ea4bd1b4a86d2b6d15e1c7c0b582b9752fe39",
                "sha256:de9529817c93f27c8ccbfead6985011db27bd0ddfcdb2d86f3f663385c6a9c22"
            ],
            "version": "==1.24.1"
        },
        "virtualenv": {
            "hashes": [
                "sha256:686176c23a538ecc56d27ed9d5217abd34644823d6391cbeb232f42bf722baad",
                "sha256:f899fafcd92e1150f40c8215328be38ff24b519cd95357fa6e78e006c7638208"
            ],
            "version": "==16.1.0"
        }
    },
    "develop": {
        "backcall": {
            "hashes": [
                "sha256:38ecd85be2c1e78f77fd91700c76e14667dc21e2713b63876c0eb901196e01e4",
                "sha256:bbbf4b1e5cd2bdb08f915895b51081c041bac22394fdfcfdfbe9f14b77c08bf2"
            ],
            "version": "==0.1.0"
        },
        "decorator": {
            "hashes": [
                "sha256:2c51dff8ef3c447388fe5e4453d24a2bf128d3a4c32af3fabef1f01c6851ab82",
                "sha256:c39efa13fbdeb4506c476c9b3babf6a718da943dab7811c206005a4a956c080c"
            ],
            "version": "==4.3.0"
        },
        "ipython": {
            "hashes": [
                "sha256:6a9496209b76463f1dec126ab928919aaf1f55b38beb9219af3fe202f6bbdd12",
                "sha256:f69932b1e806b38a7818d9a1e918e5821b685715040b48e59c657b3c7961b742"
            ],
            "index": "pypi",
            "version": "==7.2.0"
        },
        "ipython-genutils": {
            "hashes": [
                "sha256:72dd37233799e619666c9f639a9da83c34013a73e8bbc79a7a6348d93c61fab8",
                "sha256:eb2e116e75ecef9d4d228fdc66af54269afa26ab4463042e33785b887c628ba8"
            ],
            "version": "==0.2.0"
        },
        "jedi": {
            "hashes": [
                "sha256:571702b5bd167911fe9036e5039ba67f820d6502832285cde8c881ab2b2149fd",
                "sha256:c8481b5e59d34a5c7c42e98f6625e633f6ef59353abea6437472c7ec2093f191"
            ],
            "version": "==0.13.2"
        },
        "parso": {
            "hashes": [
                "sha256:35704a43a3c113cce4de228ddb39aab374b8004f4f2407d070b6a2ca784ce8a2",
                "sha256:895c63e93b94ac1e1690f5fdd40b65f07c8171e3e53cbd7793b5b96c0e0a7f24"
            ],
            "version": "==0.3.1"
        },
        "pexpect": {
            "hashes": [
                "sha256:2a8e88259839571d1251d278476f3eec5db26deb73a70be5ed5dc5435e418aba",
                "sha256:3fbd41d4caf27fa4a377bfd16fef87271099463e6fa73e92a52f92dfee5d425b"
            ],
            "markers": "sys_platform != 'win32'",
            "version": "==4.6.0"
        },
        "pickleshare": {
            "hashes": [
                "sha256:87683d47965c1da65cdacaf31c8441d12b8044cdec9aca500cd78fc2c683afca",
                "sha256:9649af414d74d4df115d5d718f82acb59c9d418196b7b4290ed47a12ce62df56"
            ],
            "version": "==0.7.5"
        },
        "prompt-toolkit": {
            "hashes": [
                "sha256:c1d6aff5252ab2ef391c2fe498ed8c088066f66bc64a8d5c095bbf795d9fec34",
                "sha256:d4c47f79b635a0e70b84fdb97ebd9a274203706b1ee5ed44c10da62755cf3ec9",
                "sha256:fd17048d8335c1e6d5ee403c3569953ba3eb8555d710bfc548faf0712666ea39"
            ],
            "version": "==2.0.7"
        },
        "ptyprocess": {
            "hashes": [
                "sha256:923f299cc5ad920c68f2bc0bc98b75b9f838b93b599941a6b63ddbc2476394c0",
                "sha256:d7cc528d76e76342423ca640335bd3633420dc1366f258cb31d05e865ef5ca1f"
            ],
            "version": "==0.6.0"
        },
        "pygments": {
            "hashes": [
                "sha256:5ffada19f6203563680669ee7f53b64dabbeb100eb51b61996085e99c03b284a",
                "sha256:e8218dd399a61674745138520d0d4cf2621d7e032439341bc3f647bff125818d"
            ],
            "version": "==2.3.1"
        },
        "six": {
            "hashes": [
                "sha256:3350809f0555b11f552448330d0b52d5f24c91a322ea4a15ef22629740f3761c",
                "sha256:d16a0141ec1a18405cd4ce8b4613101da75da0e9a7aec5bdd4fa804d0e0eba73"
            ],
            "version": "==1.12.0"
        },
        "traitlets": {
            "hashes": [
                "sha256:9c4bd2d267b7153df9152698efb1050a5d84982d3384a37b2c1f7723ba3e7835",
                "sha256:c6cb5e6f57c5a9bdaa40fa71ce7b4af30298fbab9ece9815b5d995ab6217c7d9"
            ],
            "version": "==4.3.2"
        },
        "wcwidth": {
            "hashes": [
                "sha256:3df37372226d6e63e1b1e1eda15c594bca98a22d33a23832a90998faa96bc65e",
                "sha256:f4ebe71925af7b40a864553f761ed559b43544f8f71746c2d756c7fe788ade7c"
            ],
            "version": "==0.1.7"
        }
    }
}<|MERGE_RESOLUTION|>--- conflicted
+++ resolved
@@ -1,7 +1,7 @@
 {
     "_meta": {
         "hash": {
-            "sha256": "c2ba0313687a4018c574bbf2edace72777e3db768458e2fe3a346c6825c64c2c"
+            "sha256": "971e0c975821925652865e34eed1c668bc6f52bb8217b776f35e87a66c936e1b"
         },
         "pipfile-spec": 6,
         "requires": {},
@@ -117,11 +117,11 @@
         },
         "django": {
             "hashes": [
-                "sha256:25df265e1fdb74f7e7305a1de620a84681bcc9c05e84a3ed97e4a1a63024f18d",
-                "sha256:d6d94554abc82ca37e447c3d28958f5ac39bd7d4adaa285543ae97fb1129fd69"
-            ],
-            "index": "pypi",
-            "version": "==2.0.9"
+                "sha256:0292a7ad7d8ffc9cfc6a77f043d2e81f5bbc360c0c4a1686e130ef3432437d23",
+                "sha256:e89f613e3c1f7ff245ffee3560472f9fa9c07060b11f65e1de3cb763f8dcd4b9"
+            ],
+            "index": "pypi",
+            "version": "==2.0.10"
         },
         "django-cors-headers": {
             "hashes": [
@@ -149,11 +149,11 @@
         },
         "django-filter": {
             "hashes": [
-                "sha256:6f4e4bc1a11151178520567b50320e5c32f8edb552139d93ea3e30613b886f56",
-                "sha256:86c3925020c27d072cdae7b828aaa5d165c2032a629abbe3c3a1be1edae61c58"
-            ],
-            "index": "pypi",
-            "version": "==2.0.0"
+                "sha256:3dafb7d2810790498895c22a1f31b2375795910680ac9c1432821cbedb1e176d",
+                "sha256:a3014de317bef0cd43075a0f08dfa1d319a7ccc5733c3901fb860da70b0dda68"
+            ],
+            "index": "pypi",
+            "version": "==2.1.0"
         },
         "djangoql": {
             "hashes": [
@@ -164,11 +164,11 @@
         },
         "djangorestframework": {
             "hashes": [
-                "sha256:607865b0bb1598b153793892101d881466bd5a991de12bd6229abb18b1c86136",
-                "sha256:63f76cbe1e7d12b94c357d7e54401103b2e52aef0f7c1650d6c820ad708776e5"
-            ],
-            "index": "pypi",
-            "version": "==3.9.0"
+                "sha256:79c6efbb2514bc50cf25906d7c0a5cfead714c7af667ff4bd110312cd380ae66",
+                "sha256:a4138613b67e3a223be6c97f53b13d759c5b90d2b433bad670b8ebf95402075f"
+            ],
+            "index": "pypi",
+            "version": "==3.9.1"
         },
         "docopt": {
             "hashes": [
@@ -201,10 +201,10 @@
         },
         "faker": {
             "hashes": [
-                "sha256:228419b0a788a7ac867ebfafdd438461559ab1a0975edb607300852d9acaa78d",
-                "sha256:52a3dcc6a565b15fe1c95090321756d5a8a7c1caf5ab3df2f573ed70936ff518"
-            ],
-            "version": "==1.0.1"
+                "sha256:16342dca4d92bfc83bab6a7daf6650e0ab087605a66bc38f17523fdb01757910",
+                "sha256:d871ea315b2dcba9138b8344f2c131a76ac62d6227ca39f69b0c889fec97376c"
+            ],
+            "version": "==1.0.2"
         },
         "filelock": {
             "hashes": [
@@ -317,10 +317,10 @@
         },
         "packaging": {
             "hashes": [
-                "sha256:0886227f54515e592aaa2e5a553332c73962917f2831f1b0f9b9f4380a4b9807",
-                "sha256:f95a1e147590f204328170981833854229bb2912ac3d5f89e2a8ccd2834800c9"
-            ],
-            "version": "==18.0"
+                "sha256:0c98a5d0be38ed775798ece1b9727178c4469d9c3b4ada66e8e6b7849f8732af",
+                "sha256:9e1cbf8c12b1f1ce0bb5344b8d7ecf66a6f8a6e91bcb0c84593ed6d3ab5c4ab3"
+            ],
+            "version": "==19.0"
         },
         "pdftotext": {
             "hashes": [
@@ -331,90 +331,89 @@
         },
         "pillow": {
             "hashes": [
-                "sha256:00203f406818c3f45d47bb8fe7e67d3feddb8dcbbd45a289a1de7dd789226360",
-                "sha256:0616f800f348664e694dddb0b0c88d26761dd5e9f34e1ed7b7a7d2da14b40cb7",
-                "sha256:1f7908aab90c92ad85af9d2fec5fc79456a89b3adcc26314d2cde0e238bd789e",
-                "sha256:2ea3517cd5779843de8a759c2349a3cd8d3893e03ab47053b66d5ec6f8bc4f93",
-                "sha256:48a9f0538c91fc136b3a576bee0e7cd174773dc9920b310c21dcb5519722e82c",
-                "sha256:5280ebc42641a1283b7b1f2c20e5b936692198b9dd9995527c18b794850be1a8",
-                "sha256:5e34e4b5764af65551647f5cc67cf5198c1d05621781d5173b342e5e55bf023b",
-                "sha256:63b120421ab85cad909792583f83b6ca3584610c2fe70751e23f606a3c2e87f0",
-                "sha256:696b5e0109fe368d0057f484e2e91717b49a03f1e310f857f133a4acec9f91dd",
-                "sha256:870ed021a42b1b02b5fe4a739ea735f671a84128c0a666c705db2cb9abd528eb",
-                "sha256:916da1c19e4012d06a372127d7140dae894806fad67ef44330e5600d77833581",
-                "sha256:9303a289fa0811e1c6abd9ddebfc770556d7c3311cb2b32eff72164ddc49bc64",
-                "sha256:9577888ecc0ad7d06c3746afaba339c94d62b59da16f7a5d1cff9e491f23dace",
-                "sha256:987e1c94a33c93d9b209315bfda9faa54b8edfce6438a1e93ae866ba20de5956",
-                "sha256:99a3bbdbb844f4fb5d6dd59fac836a40749781c1fa63c563bc216c27aef63f60",
-                "sha256:99db8dc3097ceafbcff9cb2bff384b974795edeb11d167d391a02c7bfeeb6e16",
-                "sha256:a5a96cf49eb580756a44ecf12949e52f211e20bffbf5a95760ac14b1e499cd37",
-                "sha256:aa6ca3eb56704cdc0d876fc6047ffd5ee960caad52452fbee0f99908a141a0ae",
-                "sha256:aade5e66795c94e4a2b2624affeea8979648d1b0ae3fcee17e74e2c647fc4a8a",
-                "sha256:b78905860336c1d292409e3df6ad39cc1f1c7f0964e66844bbc2ebfca434d073",
-                "sha256:b92f521cdc4e4a3041cc343625b699f20b0b5f976793fb45681aac1efda565f8",
-                "sha256:bfde84bbd6ae5f782206d454b67b7ee8f7f818c29b99fd02bf022fd33bab14cb",
-                "sha256:c2b62d3df80e694c0e4a0ed47754c9480521e25642251b3ab1dff050a4e60409",
-                "sha256:c5e2be6c263b64f6f7656e23e18a4a9980cffc671442795682e8c4e4f815dd9f",
-                "sha256:c99aa3c63104e0818ec566f8ff3942fb7c7a8f35f9912cb63fd8e12318b214b2",
-                "sha256:dae06620d3978da346375ebf88b9e2dd7d151335ba668c995aea9ed07af7add4",
-                "sha256:db5499d0710823fa4fb88206050d46544e8f0e0136a9a5f5570b026584c8fd74",
-                "sha256:f36baafd82119c4a114b9518202f2a983819101dcc14b26e43fc12cbefdce00e",
-                "sha256:f52b79c8796d81391ab295b04e520bda6feed54d54931708872e8f9ae9db0ea1",
-                "sha256:ff8cff01582fa1a7e533cb97f628531c4014af4b5f38e33cdcfe5eec29b6d888"
-            ],
-            "index": "pypi",
-            "version": "==5.3.0"
+                "sha256:051de330a06c99d6f84bcf582960487835bcae3fc99365185dc2d4f65a390c0e",
+                "sha256:0ae5289948c5e0a16574750021bd8be921c27d4e3527800dc9c2c1d2abc81bf7",
+                "sha256:0b1efce03619cdbf8bcc61cfae81fcda59249a469f31c6735ea59badd4a6f58a",
+                "sha256:163136e09bd1d6c6c6026b0a662976e86c58b932b964f255ff384ecc8c3cefa3",
+                "sha256:18e912a6ccddf28defa196bd2021fe33600cbe5da1aa2f2e2c6df15f720b73d1",
+                "sha256:24ec3dea52339a610d34401d2d53d0fb3c7fd08e34b20c95d2ad3973193591f1",
+                "sha256:267f8e4c0a1d7e36e97c6a604f5b03ef58e2b81c1becb4fccecddcb37e063cc7",
+                "sha256:3273a28734175feebbe4d0a4cde04d4ed20f620b9b506d26f44379d3c72304e1",
+                "sha256:4c678e23006798fc8b6f4cef2eaad267d53ff4c1779bd1af8725cc11b72a63f3",
+                "sha256:4d4bc2e6bb6861103ea4655d6b6f67af8e5336e7216e20fff3e18ffa95d7a055",
+                "sha256:505738076350a337c1740a31646e1de09a164c62c07db3b996abdc0f9d2e50cf",
+                "sha256:5233664eadfa342c639b9b9977190d64ad7aca4edc51a966394d7e08e7f38a9f",
+                "sha256:5d95cb9f6cced2628f3e4de7e795e98b2659dfcc7176ab4a01a8b48c2c2f488f",
+                "sha256:7eda4c737637af74bac4b23aa82ea6fbb19002552be85f0b89bc27e3a762d239",
+                "sha256:801ddaa69659b36abf4694fed5aa9f61d1ecf2daaa6c92541bbbbb775d97b9fe",
+                "sha256:825aa6d222ce2c2b90d34a0ea31914e141a85edefc07e17342f1d2fdf121c07c",
+                "sha256:9c215442ff8249d41ff58700e91ef61d74f47dfd431a50253e1a1ca9436b0697",
+                "sha256:a3d90022f2202bbb14da991f26ca7a30b7e4c62bf0f8bf9825603b22d7e87494",
+                "sha256:a631fd36a9823638fe700d9225f9698fb59d049c942d322d4c09544dc2115356",
+                "sha256:a6523a23a205be0fe664b6b8747a5c86d55da960d9586db039eec9f5c269c0e6",
+                "sha256:a756ecf9f4b9b3ed49a680a649af45a8767ad038de39e6c030919c2f443eb000",
+                "sha256:b117287a5bdc81f1bac891187275ec7e829e961b8032c9e5ff38b70fd036c78f",
+                "sha256:ba04f57d1715ca5ff74bb7f8a818bf929a204b3b3c2c2826d1e1cc3b1c13398c",
+                "sha256:cd878195166723f30865e05d87cbaf9421614501a4bd48792c5ed28f90fd36ca",
+                "sha256:cee815cc62d136e96cf76771b9d3eb58e0777ec18ea50de5cfcede8a7c429aa8",
+                "sha256:d1722b7aa4b40cf93ac3c80d3edd48bf93b9208241d166a14ad8e7a20ee1d4f3",
+                "sha256:d7c1c06246b05529f9984435fc4fa5a545ea26606e7f450bdbe00c153f5aeaad",
+                "sha256:e9c8066249c040efdda84793a2a669076f92a301ceabe69202446abb4c5c5ef9",
+                "sha256:f227d7e574d050ff3996049e086e1f18c7bd2d067ef24131e50a1d3fe5831fbc",
+                "sha256:fc9a12aad714af36cf3ad0275a96a733526571e52710319855628f476dcb144e"
+            ],
+            "index": "pypi",
+            "version": "==5.4.1"
         },
         "pluggy": {
             "hashes": [
-                "sha256:447ba94990e8014ee25ec853339faf7b0fc8050cdc3289d4d71f7f410fb90095",
-                "sha256:bde19360a8ec4dfd8a20dcb811780a30998101f078fc7ded6162f0076f50508f"
-            ],
-            "version": "==0.8.0"
-        },
-<<<<<<< HEAD
-        "psycopg2": {
-            "hashes": [
-                "sha256:10e391687b171878181e71736d0effe3772314a339d9ae30995ec8171a0c834e",
-                "sha256:1283f9d45e458c2dcb15ba89367923563f90ef636fe78ee22df75183484a0237",
-                "sha256:1a9c32e4d140bea225f9821d993b2e53c913e717ea97b851246aa9b300095d8f",
-                "sha256:1be6f2438d2b71fec7b07c3c0949dd321b04349c382907ea76b36120edec8300",
-                "sha256:20ca6f29e118b8dd7133e8708b3fba2881e70a4e0841f874ed23985b7201a076",
-                "sha256:227c115b3c1f65d61385e51ac690b91b584640aefb45bffacd4bd33d02ed7221",
-                "sha256:27959abe64ca1fc6d8cd11a71a1f421d8287831a3262bd4cacd43bbf43cc3c82",
-                "sha256:2b2daf1fe30a58300542aea679fd87d1e1c2afd36e7644837b7954fa2dbacb92",
-                "sha256:36e51a51f295fdf67bcf05e7b1877011a6b39e6622b0013fe31c5025241873a3",
-                "sha256:3992b9b914f2eb77dc07e8045d2ca979e491612808bc5c7cd68f307469acf9f6",
-                "sha256:39a11de2335ad45ececed43ab851d36a4c52843d756471b940804f301792781e",
-                "sha256:3c2afe9ef0d1649005e3ccf93c1aaccd6f8ee379530e763d3b3b77f406b7c0ae",
-                "sha256:3fb18e0e52807fe3a300dc1b5421aa492d5e759550918f597d61863419482535",
-                "sha256:55eab94de96ee9702f23283e9c8b03cfdb0001e2b14d5d2e1bd5ff8114b96b9f",
-                "sha256:7e95c0ab7e7e6e452586f35d4d8966b1e924c8dd2c23977e3ea4968770ff1d26",
-                "sha256:7f47514dbddf604f196fcfe5da955537f04691bef8124aff5632316a78d992b7",
-                "sha256:8345370356bb4bddf93acbcfd0357163dd6b09471937adcfb38a2fbb49bdce53",
-                "sha256:8bc6ecb220c0b88d3742042013129c817c44459795c97e9ce1bca70a3f37a53b",
-                "sha256:8df623f248be15d1725faf5f333791678775047f12f17a90d29b5d22573f5cdc",
-                "sha256:9645f1305e4268cc0fc88c823cd6c91de27c003e183c233a6a230e5e963039ee",
-                "sha256:a68719ed5be8373dd72c9e45d55f7a202285e05a2e392eaa8872a67ea47d7d20",
-                "sha256:aca0edf062ec09e954fdf0cc93d3a872362701210983a1442549e703aedec25d",
-                "sha256:b0dd2114d93d8f424bb8ae76e0dc540f104b70ca9163172c05e7700b1459d4c9",
-                "sha256:b2c09359d6802279efb9efb3f91a9c94567151baee95175f9b637ea628f35244",
-                "sha256:ca7bc37b1efb7cc25271bf10f398462ed975d95259af1406d38fcb268466e34f",
-                "sha256:e64235d9013ebf6319cb9654e08f5066112c34d8c4cc41186254ab9c3d6d5b9b",
-                "sha256:ec9be679c0065667503851141c31fa699e1cc69ded3ba8e5d3673dd5a6eb1370",
-                "sha256:eca00d0f91fcb44d88b12f1fd16ad138e38fa07debb79587e2b7ff1fe80d72b9",
-                "sha256:f256e807b8b2b45b6af60d7f2bb5194aab2f4acc861241c4d8ef942a55f5030d",
-                "sha256:fce7612a3bd6a7ba95799f88285653bf130bd7ca066b52674d5f850108b2aec0"
-            ],
-            "version": "==0.8.0"
-=======
+                "sha256:8ddc32f03971bfdf900a81961a48ccf2fb677cf7715108f85295c67405798616",
+                "sha256:980710797ff6a041e9a73a5787804f848996ecaa6f8a1b1e08224a5894f2074a"
+            ],
+            "version": "==0.8.1"
+        },
         "ply": {
             "hashes": [
                 "sha256:00c7c1aaa88358b9c765b6d3000c6eec0ba42abca5351b095321aef446081da3",
                 "sha256:096f9b8350b65ebd2fd1346b12452efe5b9607f7482813ffca50c22722a807ce"
             ],
             "version": "==3.11"
->>>>>>> 4efb153e
+        },
+        "psycopg2": {
+            "hashes": [
+                "sha256:02445ebbb3a11a3fe8202c413d5e6faf38bb75b4e336203ee144ca2c46529f94",
+                "sha256:0e9873e60f98f0c52339abf8f0339d1e22bfe5aae0bcf7aabd40c055175035ec",
+                "sha256:1148a5eb29073280bf9057c7fc45468592c1bb75a28f6df1591adb93c8cb63d0",
+                "sha256:259a8324e109d4922b0fcd046e223e289830e2568d6f4132a3702439e5fd532b",
+                "sha256:28dffa9ed4595429e61bacac41d3f9671bb613d1442ff43bcbec63d4f73ed5e8",
+                "sha256:314a74302d4737a3865d40ea50e430ce1543c921ba10f39d562e807cfe2edf2a",
+                "sha256:36b60201b6d215d7658a71493fdf6bd5e60ad9a0cffed39906627ff9f4f3afd3",
+                "sha256:3f9d532bce54c4234161176ff3b8688ff337575ca441ea27597e112dfcd0ee0c",
+                "sha256:5d222983847b40af989ad96c07fc3f07e47925e463baa5de716be8f805b41d9b",
+                "sha256:6757a6d2fc58f7d8f5d471ad180a0bd7b4dd3c7d681f051504fbea7ae29c8d6f",
+                "sha256:6a0e0f1e74edb0ab57d89680e59e7bfefad2bfbdf7c80eb38304d897d43674bb",
+                "sha256:6ca703ccdf734e886a1cf53eb702261110f6a8b0ed74bcad15f1399f74d3f189",
+                "sha256:8513b953d8f443c446aa79a4cc8a898bd415fc5e29349054f03a7d696d495542",
+                "sha256:9262a5ce2038570cb81b4d6413720484cb1bc52c064b2f36228d735b1f98b794",
+                "sha256:97441f851d862a0c844d981cbee7ee62566c322ebb3d68f86d66aa99d483985b",
+                "sha256:a07feade155eb8e69b54dd6774cf6acf2d936660c61d8123b8b6b1f9247b67d6",
+                "sha256:a9b9c02c91b1e3ec1f1886b2d0a90a0ea07cc529cb7e6e472b556bc20ce658f3",
+                "sha256:ae88216f94728d691b945983140bf40d51a1ff6c7fe57def93949bf9339ed54a",
+                "sha256:b360ffd17659491f1a6ad7c928350e229c7b7bd83a2b922b6ee541245c7a776f",
+                "sha256:b4221957ceccf14b2abdabef42d806e791350be10e21b260d7c9ce49012cc19e",
+                "sha256:b90758e49d5e6b152a460d10b92f8a6ccf318fcc0ee814dcf53f3a6fc5328789",
+                "sha256:c669ea986190ed05fb289d0c100cc88064351f2b85177cbfd3564c4f4847d18c",
+                "sha256:d1b61999d15c79cf7f4f7cc9021477aef35277fc52452cf50fd13b713c84424d",
+                "sha256:de7bb043d1adaaf46e38d47e7a5f703bb3dab01376111e522b07d25e1a79c1e1",
+                "sha256:e393568e288d884b94d263f2669215197840d097c7e5b0acd1a51c1ea7d1aba8",
+                "sha256:ed7e0849337bd37d89f2c2b0216a0de863399ee5d363d31b1e5330a99044737b",
+                "sha256:f153f71c3164665d269a5d03c7fa76ba675c7a8de9dc09a4e2c2cdc9936a7b41",
+                "sha256:f1fb5a8427af099beb7f65093cbdb52e021b8e6dbdfaf020402a623f4181baf5",
+                "sha256:f36b333e9f86a2fba960c72b90c34be6ca71819e300f7b1fc3d2b0f0b2c546cd",
+                "sha256:f4526d078aedd5187d0508aa5f9a01eae6a48a470ed678406da94b4cd6524b7e"
+            ],
+            "index": "pypi",
+            "version": "==2.7.7"
         },
         "py": {
             "hashes": [
@@ -447,34 +446,34 @@
         },
         "pyparsing": {
             "hashes": [
-                "sha256:40856e74d4987de5d01761a22d1621ae1c7f8774585acae358aa5c5936c6c90b",
-                "sha256:f353aab21fd474459d97b709e527b5571314ee5f067441dc9f88e33eecd96592"
-            ],
-            "version": "==2.3.0"
+                "sha256:66c9268862641abcac4a96ba74506e594c884e3f57690a696d21ad8210ed667a",
+                "sha256:f6c5ef0d7480ad048c054c37632c67fca55299990fff127850181659eea33fc3"
+            ],
+            "version": "==2.3.1"
         },
         "pytest": {
             "hashes": [
-                "sha256:f689bf2fc18c4585403348dd56f47d87780bf217c53ed9ae7a3e2d7faa45f8e9",
-                "sha256:f812ea39a0153566be53d88f8de94839db1e8a05352ed8a49525d7d7f37861e9"
-            ],
-            "index": "pypi",
-            "version": "==4.0.2"
+                "sha256:41568ea7ecb4a68d7f63837cf65b92ce8d0105e43196ff2b26622995bb3dc4b2",
+                "sha256:c3c573a29d7c9547fb90217ece8a8843aa0c1328a797e200290dc3d0b4b823be"
+            ],
+            "index": "pypi",
+            "version": "==4.1.1"
         },
         "pytest-cov": {
             "hashes": [
-                "sha256:513c425e931a0344944f84ea47f3956be0e416d95acbd897a44970c8d926d5d7",
-                "sha256:e360f048b7dae3f2f2a9a4d067b2dd6b6a015d384d1577c994a43f3f7cbad762"
-            ],
-            "index": "pypi",
-            "version": "==2.6.0"
+                "sha256:0ab664b25c6aa9716cbf203b17ddb301932383046082c081b9848a0edf5add33",
+                "sha256:230ef817450ab0699c6cc3c9c8f7a829c34674456f2ed8df1fe1d39780f7c87f"
+            ],
+            "index": "pypi",
+            "version": "==2.6.1"
         },
         "pytest-django": {
             "hashes": [
-                "sha256:deffd9d65827c582bd0a85638a0fe52f0eb65a764872ddcee9ce51cdf6ae9f55",
-                "sha256:fe1f71a0171f6b7edac37654da0904c9bd5ffba5221ab5a76779ab870611f41f"
-            ],
-            "index": "pypi",
-            "version": "==3.4.4"
+                "sha256:1a5d33be930e3172fa238643a380414dc369fe8fa4b3c3de25e59ed142950736",
+                "sha256:e88e471d3d0f9acfb6293bb03d0ee8a33ed978734e92ea6b5312163a6c9e87cc"
+            ],
+            "index": "pypi",
+            "version": "==3.4.5"
         },
         "pytest-env": {
             "hashes": [
@@ -485,10 +484,10 @@
         },
         "pytest-forked": {
             "hashes": [
-                "sha256:e4500cd0509ec4a26535f7d4112a8cc0f17d3a41c29ffd4eab479d2a55b30805",
-                "sha256:f275cb48a73fc61a6710726348e1da6d68a978f0ec0c54ece5a5fae5977e5a08"
-            ],
-            "version": "==0.2"
+                "sha256:260d03fbd38d5ce41a657759e8d19bc7c8cfa6d0dcfa36c0bc9742d33bc30742",
+                "sha256:8d05c2e6f33cd4422571b2b1bb309720c398b0549cff499e3e4cde661875ab54"
+            ],
+            "version": "==1.0.1"
         },
         "pytest-sugar": {
             "hashes": [
@@ -500,11 +499,11 @@
         },
         "pytest-xdist": {
             "hashes": [
-                "sha256:96f893094c89fddeaff3f4783f4807f7aeb138be1a0d87a8805057b6af1201b5",
-                "sha256:aab1402f2b063df48bf044b042707610f8fcc4c49d0eb9c10e79e30b3f26074f"
-            ],
-            "index": "pypi",
-            "version": "==1.25.0"
+                "sha256:107e9db0ee30ead02ca93e7d6d4846675f1b2142234f0eb1cd4d76739cd9ae6f",
+                "sha256:5795f665e112520fa5beab736ad957e7f36ce7d44210f4004be9d99f86529d97"
+            ],
+            "index": "pypi",
+            "version": "==1.26.0"
         },
         "python-dateutil": {
             "hashes": [
@@ -524,11 +523,11 @@
         },
         "python-gnupg": {
             "hashes": [
-                "sha256:2d158dfc6b54927752b945ebe57e6a0c45da27747fa3b9ae66eccc0d2147ac0d",
-                "sha256:faa69bab58ed0936f0ccf96c99b92369b7a1819305d37dfe5c927d21a437a09d"
-            ],
-            "index": "pypi",
-            "version": "==0.4.3"
+                "sha256:45daf020b370bda13a1429c859fcdff0b766c0576844211446f9266cae97fb0e",
+                "sha256:85c231850a0275c9722f06e34b45a22510b83a6a6e88f93b5ae32ba04c95056c"
+            ],
+            "index": "pypi",
+            "version": "==0.4.4"
         },
         "python-levenshtein": {
             "hashes": [
@@ -538,25 +537,25 @@
         },
         "pytz": {
             "hashes": [
-                "sha256:31cb35c89bd7d333cd32c5f278fca91b523b0834369e757f4c5641ea252236ca",
-                "sha256:8e0f8568c118d3077b46be7d654cc8167fa916092e28320cde048e54bfc9f1e6"
-            ],
-            "index": "pypi",
-            "version": "==2018.7"
+                "sha256:32b0891edff07e28efe91284ed9c31e123d84bea3fd98e1f72be2508f43ef8d9",
+                "sha256:d5f05e487007e29e03409f9398d074e158d920d36eb82eaf66fb1136b0c5374c"
+            ],
+            "index": "pypi",
+            "version": "==2018.9"
         },
         "regex": {
             "hashes": [
-                "sha256:15b4a185ae9782133f398f8ab7c29612a6e5f34ea9411e4cd36e91e78c347ebe",
-                "sha256:3852b76f0b6d7bd98d328d548716c151b79017f2b81347360f26e5db10fb6503",
-                "sha256:79a6a60ed1ee3b12eb0e828c01d75e3b743af6616d69add6c2fde1d425a4ba3f",
-                "sha256:a2938c290b3be2c7cadafa21de3051f2ed23bfaf88728a1fe5dc552cbfdb0326",
-                "sha256:aff7414712c9e6d260609da9c9af3aacebfbc307a4abe3376c7736e2a6c8563f",
-                "sha256:d03782f0b0fa34f8f1dbdc94e27cf193b83c6105307a8c10563938c6d85180d9",
-                "sha256:db79ac3d81e655dc12d38a865dd6d1b569a28fab4c53749051cd599a6eb7614f",
-                "sha256:e803b3646c3f9c47f1f3dc870173c5d79c0fd2fd8e40bf917b97c7b56701baff",
-                "sha256:e9660ccca360b6bd79606aab3672562ebb14bce6af6c501107364668543f4bef"
-            ],
-            "version": "==2018.11.22"
+                "sha256:0bcd8ab8c812278981df3161db3f94f0ec72f1fa07020173c96f20e74bd7c16a",
+                "sha256:20b1601b887e1073805adda2f8a09bb4c86dc7629c46c0d7bf28444dcb32920d",
+                "sha256:3c4327dd686d2e05b1b3d60a256fbf1c93c53001614ed8acd65453e09d40e10f",
+                "sha256:5e8c6cef2cd964888d5fdf16f3db3dbaaa18c5c5c648161c52c8df065cc26ac5",
+                "sha256:666b03b1c33ef8105f28ecf0fd26f4480931a91a6e30e29e304c1d9eddce2209",
+                "sha256:8afb6ecd80154464b1ad31a93228b63832526f9b0291a82a55287ae15c01de79",
+                "sha256:9326e1c5b9de6e74150bdd424789aecec41c7ecaf9e78bf4c3acfe6868ce1365",
+                "sha256:e06eac198d9c76bcbe52b987b74ead0d353cfaa9f3d8cd907ec984f4bb20ea1e",
+                "sha256:eee007ee39a02cb631b74f89f992766b9d7e952a750166f3e5a5baf8c328c070"
+            ],
+            "version": "==2019.1.24"
         },
         "requests": {
             "hashes": [
@@ -616,11 +615,11 @@
         },
         "tox": {
             "hashes": [
-                "sha256:2a8d8a63660563e41e64e3b5b677e81ce1ffa5e2a93c2c565d3768c287445800",
-                "sha256:edfca7809925f49bdc110d0a2d9966bbf35a0c25637216d9586e7a5c5de17bfb"
-            ],
-            "index": "pypi",
-            "version": "==3.6.1"
+                "sha256:04f8f1aa05de8e76d7a266ccd14e0d665d429977cd42123bc38efa9b59964e9e",
+                "sha256:25ef928babe88c71e3ed3af0c464d1160b01fca2dd1870a5bb26c2dea61a17fc"
+            ],
+            "index": "pypi",
+            "version": "==3.7.0"
         },
         "tzlocal": {
             "hashes": [
@@ -637,10 +636,10 @@
         },
         "virtualenv": {
             "hashes": [
-                "sha256:686176c23a538ecc56d27ed9d5217abd34644823d6391cbeb232f42bf722baad",
-                "sha256:f899fafcd92e1150f40c8215328be38ff24b519cd95357fa6e78e006c7638208"
-            ],
-            "version": "==16.1.0"
+                "sha256:58c359370401e0af817fb0070911e599c5fdc836166306b04fd0f278151ed125",
+                "sha256:729f0bcab430e4ef137646805b5b1d8efbb43fe53d4a0f33328624a84a5121f7"
+            ],
+            "version": "==16.3.0"
         }
     },
     "develop": {
@@ -653,10 +652,10 @@
         },
         "decorator": {
             "hashes": [
-                "sha256:2c51dff8ef3c447388fe5e4453d24a2bf128d3a4c32af3fabef1f01c6851ab82",
-                "sha256:c39efa13fbdeb4506c476c9b3babf6a718da943dab7811c206005a4a956c080c"
-            ],
-            "version": "==4.3.0"
+                "sha256:33cd704aea07b4c28b3eb2c97d288a06918275dac0ecebdaf1bc8a48d98adb9e",
+                "sha256:cabb249f4710888a2fc0e13e9a16c343d932033718ff62e1e9bc93a9d3a9122b"
+            ],
+            "version": "==4.3.2"
         },
         "ipython": {
             "hashes": [
@@ -682,10 +681,10 @@
         },
         "parso": {
             "hashes": [
-                "sha256:35704a43a3c113cce4de228ddb39aab374b8004f4f2407d070b6a2ca784ce8a2",
-                "sha256:895c63e93b94ac1e1690f5fdd40b65f07c8171e3e53cbd7793b5b96c0e0a7f24"
-            ],
-            "version": "==0.3.1"
+                "sha256:4b8f9ed80c3a4a3191aa3261505d868aa552dd25649cb13a7d73b6b7315edf2d",
+                "sha256:5a120be2e8863993b597f1c0437efca799e90e0793c98ae5d4e34ebd00140e31"
+            ],
+            "version": "==0.3.2"
         },
         "pexpect": {
             "hashes": [
