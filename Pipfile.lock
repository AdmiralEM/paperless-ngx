--- conflicted
+++ resolved
@@ -1686,13 +1686,8 @@
                 "sha256:47cc05d99aaa09c9e72ed5809b60e7ba354e64b59c9c173ac3018642d8bb41fc",
                 "sha256:c083dd0dce68dbfbe1129d5271cb90f9447dea7d52097c6e0126120c521ddea8"
             ],
-<<<<<<< HEAD
-            "markers": "python_version >= '2.7' and python_version not in '3.0, 3.1, 3.2, 3.3, 3.4, 3.5' and python_full_version < '4.0.0'",
-            "version": "==1.26.12"
-=======
             "markers": "python_version >= '2.7' and python_version not in '3.0, 3.1, 3.2, 3.3, 3.4, 3.5'",
             "version": "==1.26.13"
->>>>>>> cea6720c
         },
         "uvicorn": {
             "extras": [
@@ -2970,13 +2965,8 @@
                 "sha256:47cc05d99aaa09c9e72ed5809b60e7ba354e64b59c9c173ac3018642d8bb41fc",
                 "sha256:c083dd0dce68dbfbe1129d5271cb90f9447dea7d52097c6e0126120c521ddea8"
             ],
-<<<<<<< HEAD
-            "markers": "python_version >= '2.7' and python_version not in '3.0, 3.1, 3.2, 3.3, 3.4, 3.5' and python_full_version < '4.0.0'",
-            "version": "==1.26.12"
-=======
             "markers": "python_version >= '2.7' and python_version not in '3.0, 3.1, 3.2, 3.3, 3.4, 3.5'",
             "version": "==1.26.13"
->>>>>>> cea6720c
         },
         "virtualenv": {
             "hashes": [
