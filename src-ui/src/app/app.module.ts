import { BrowserModule } from '@angular/platform-browser';
import { NgModule } from '@angular/core';

import { AppRoutingModule } from './app-routing.module';
import { AppComponent } from './app.component';
import { NgbModule } from '@ng-bootstrap/ng-bootstrap';
import { HttpClientModule, HTTP_INTERCEPTORS } from '@angular/common/http';
import { DocumentListComponent } from './components/document-list/document-list.component';
import { DocumentDetailComponent } from './components/document-detail/document-detail.component';
import { DashboardComponent } from './components/dashboard/dashboard.component';
import { TagListComponent } from './components/manage/tag-list/tag-list.component';
import { DocumentTypeListComponent } from './components/manage/document-type-list/document-type-list.component';
import { LogsComponent } from './components/manage/logs/logs.component';
import { SettingsComponent } from './components/manage/settings/settings.component';
import { FormsModule, ReactiveFormsModule } from '@angular/forms';
import { DatePipe } from '@angular/common';
import { NotFoundComponent } from './components/not-found/not-found.component';
import { CorrespondentListComponent } from './components/manage/correspondent-list/correspondent-list.component';
import { ConfirmDialogComponent } from './components/common/confirm-dialog/confirm-dialog.component';
import { CorrespondentEditDialogComponent } from './components/manage/correspondent-list/correspondent-edit-dialog/correspondent-edit-dialog.component';
import { TagEditDialogComponent } from './components/manage/tag-list/tag-edit-dialog/tag-edit-dialog.component';
import { DocumentTypeEditDialogComponent } from './components/manage/document-type-list/document-type-edit-dialog/document-type-edit-dialog.component';
import { TagComponent } from './components/common/tag/tag.component';
import { SearchComponent } from './components/search/search.component';
import { ResultHighlightComponent } from './components/search/result-highlight/result-highlight.component';
import { PageHeaderComponent } from './components/common/page-header/page-header.component';
import { AppFrameComponent } from './components/app-frame/app-frame.component';
import { ToastsComponent } from './components/common/toasts/toasts.component';
import { FilterEditorComponent } from './components/filter-editor/filter-editor.component';
import { FilterDropdownComponent } from './components/filter-editor/filter-dropdown/filter-dropdown.component';
import { FilterDropdownButtonComponent } from './components/filter-editor/filter-dropdown/filter-dropdown-button/filter-dropdown-button.component';
import { FilterDropdownDateComponent } from './components/filter-editor/filter-dropdown-date/filter-dropdown-date.component';
import { DocumentCardLargeComponent } from './components/document-list/document-card-large/document-card-large.component';
import { DocumentCardSmallComponent } from './components/document-list/document-card-small/document-card-small.component';
import { NgxFileDropModule } from 'ngx-file-drop';
import { TextComponent } from './components/common/input/text/text.component';
import { SelectComponent } from './components/common/input/select/select.component';
import { CheckComponent } from './components/common/input/check/check.component';
import { SaveViewConfigDialogComponent } from './components/document-list/save-view-config-dialog/save-view-config-dialog.component';
import { InfiniteScrollModule } from 'ngx-infinite-scroll';
import { DateTimeComponent } from './components/common/input/date-time/date-time.component';
import { TagsComponent } from './components/common/input/tags/tags.component';
import { SortableDirective } from './directives/sortable.directive';
import { CookieService } from 'ngx-cookie-service';
import { CsrfInterceptor } from './interceptors/csrf.interceptor';
import { SavedViewWidgetComponent } from './components/dashboard/widgets/saved-view-widget/saved-view-widget.component';
import { StatisticsWidgetComponent } from './components/dashboard/widgets/statistics-widget/statistics-widget.component';
import { UploadFileWidgetComponent } from './components/dashboard/widgets/upload-file-widget/upload-file-widget.component';
import { WidgetFrameComponent } from './components/dashboard/widgets/widget-frame/widget-frame.component';
import { PdfViewerModule } from 'ng2-pdf-viewer';
import { WelcomeWidgetComponent } from './components/dashboard/widgets/welcome-widget/welcome-widget.component';
import { YesNoPipe } from './pipes/yes-no.pipe';
import { FileSizePipe } from './pipes/file-size.pipe';
<<<<<<< HEAD
import { FilterPipe } from './pipes/filter.pipe';
=======
import { DocumentTitlePipe } from './pipes/document-title.pipe';
import { MetadataCollapseComponent } from './components/document-detail/metadata-collapse/metadata-collapse.component';
>>>>>>> 7e4c5af1

@NgModule({
  declarations: [
    AppComponent,
    DocumentListComponent,
    DocumentDetailComponent,
    DashboardComponent,
    TagListComponent,
    CorrespondentListComponent,
    DocumentTypeListComponent,
    LogsComponent,
    SettingsComponent,
    NotFoundComponent,
    CorrespondentEditDialogComponent,
    ConfirmDialogComponent,
    TagEditDialogComponent,
    DocumentTypeEditDialogComponent,
    TagComponent,
    SearchComponent,
    ResultHighlightComponent,
    PageHeaderComponent,
    AppFrameComponent,
    ToastsComponent,
    FilterEditorComponent,
    FilterDropdownComponent,
    FilterDropdownButtonComponent,
    FilterDropdownDateComponent,
    DocumentCardLargeComponent,
    DocumentCardSmallComponent,
    TextComponent,
    SelectComponent,
    CheckComponent,
    SaveViewConfigDialogComponent,
    DateTimeComponent,
    TagsComponent,
    SortableDirective,
    SavedViewWidgetComponent,
    StatisticsWidgetComponent,
    UploadFileWidgetComponent,
    WidgetFrameComponent,
    WelcomeWidgetComponent,
    YesNoPipe,
    FileSizePipe,
<<<<<<< HEAD
    FilterPipe
=======
    DocumentTitlePipe,
    MetadataCollapseComponent
>>>>>>> 7e4c5af1
  ],
  imports: [
    BrowserModule,
    AppRoutingModule,
    NgbModule,
    HttpClientModule,
    FormsModule,
    ReactiveFormsModule,
    NgxFileDropModule,
    InfiniteScrollModule,
    PdfViewerModule
  ],
  providers: [
    DatePipe,
    CookieService, {
      provide: HTTP_INTERCEPTORS,
      useClass: CsrfInterceptor,
      multi: true
    },
    FilterPipe
  ],
  bootstrap: [AppComponent]
})
export class AppModule { }<|MERGE_RESOLUTION|>--- conflicted
+++ resolved
@@ -51,12 +51,9 @@
 import { WelcomeWidgetComponent } from './components/dashboard/widgets/welcome-widget/welcome-widget.component';
 import { YesNoPipe } from './pipes/yes-no.pipe';
 import { FileSizePipe } from './pipes/file-size.pipe';
-<<<<<<< HEAD
 import { FilterPipe } from './pipes/filter.pipe';
-=======
 import { DocumentTitlePipe } from './pipes/document-title.pipe';
 import { MetadataCollapseComponent } from './components/document-detail/metadata-collapse/metadata-collapse.component';
->>>>>>> 7e4c5af1
 
 @NgModule({
   declarations: [
@@ -100,12 +97,9 @@
     WelcomeWidgetComponent,
     YesNoPipe,
     FileSizePipe,
-<<<<<<< HEAD
     FilterPipe
-=======
     DocumentTitlePipe,
     MetadataCollapseComponent
->>>>>>> 7e4c5af1
   ],
   imports: [
     BrowserModule,
