<<<<<<< HEAD
import { Component, OnInit, ViewChild, ElementRef } from '@angular/core';
=======
import { Component, OnInit, ViewChild } from '@angular/core';
>>>>>>> 7bc8325d
import { FormControl, FormGroup } from '@angular/forms';
import { ActivatedRoute, Router } from '@angular/router';
import { NgbModal, NgbNav } from '@ng-bootstrap/ng-bootstrap';
import { PaperlessCorrespondent } from 'src/app/data/paperless-correspondent';
import { PaperlessDocument } from 'src/app/data/paperless-document';
import { PaperlessDocumentMetadata } from 'src/app/data/paperless-document-metadata';
import { PaperlessDocumentType } from 'src/app/data/paperless-document-type';
import { DocumentTitlePipe } from 'src/app/pipes/document-title.pipe';
import { DocumentListViewService } from 'src/app/services/document-list-view.service';
import { OpenDocumentsService } from 'src/app/services/open-documents.service';
import { CorrespondentService } from 'src/app/services/rest/correspondent.service';
import { DocumentTypeService } from 'src/app/services/rest/document-type.service';
import { DocumentService } from 'src/app/services/rest/document.service';
import { ConfirmDialogComponent } from '../common/confirm-dialog/confirm-dialog.component';
import { CorrespondentEditDialogComponent } from '../manage/correspondent-list/correspondent-edit-dialog/correspondent-edit-dialog.component';
import { DocumentTypeEditDialogComponent } from '../manage/document-type-list/document-type-edit-dialog/document-type-edit-dialog.component';
import { PDFDocumentProxy } from 'ng2-pdf-viewer';
import { ToastService } from 'src/app/services/toast.service';
import { TextComponent } from '../common/input/text/text.component';
import { SettingsService, SETTINGS_KEYS } from 'src/app/services/settings.service';
import { PaperlessDocumentSuggestions } from 'src/app/data/paperless-document-suggestions';
import { FILTER_FULLTEXT_MORELIKE } from 'src/app/data/filter-rule-type';

@Component({
  selector: 'app-document-detail',
  templateUrl: './document-detail.component.html',
  styleUrls: ['./document-detail.component.scss']
})
export class DocumentDetailComponent implements OnInit {

  @ViewChild("inputTitle")
  titleInput: TextComponent

  expandOriginalMetadata = false
  expandArchivedMetadata = false

  error: any

  networkActive = false

  documentId: number
  document: PaperlessDocument
  metadata: PaperlessDocumentMetadata
  suggestions: PaperlessDocumentSuggestions

  title: string
  previewUrl: string
  downloadUrl: string
  downloadOriginalUrl: string

  correspondents: PaperlessCorrespondent[]
  documentTypes: PaperlessDocumentType[]

  documentForm: FormGroup = new FormGroup({
    title: new FormControl(''),
    content: new FormControl(''),
    created: new FormControl(),
    correspondent: new FormControl(),
    document_type: new FormControl(),
    archive_serial_number: new FormControl(),
    tags: new FormControl([])
  })

<<<<<<< HEAD
  @ViewChild('nav') nav: NgbNav
  @ViewChild('pdfPreview') set pdfPreview(element) {
    // this gets called when compontent added or removed from DOM
    if (element && element.nativeElement.offsetParent !== null) { // its visible

      setTimeout(()=> this.nav?.select(1));
    }
  }
=======
  previewCurrentPage: number = 1
  previewNumPages: number = 1
>>>>>>> 7bc8325d

  constructor(
    private documentsService: DocumentService,
    private route: ActivatedRoute,
    private correspondentService: CorrespondentService,
    private documentTypeService: DocumentTypeService,
    private router: Router,
    private modalService: NgbModal,
    private openDocumentService: OpenDocumentsService,
    private documentListViewService: DocumentListViewService,
    private documentTitlePipe: DocumentTitlePipe,
    private toastService: ToastService,
    private settings: SettingsService) { }

  get useNativePdfViewer(): boolean {
    return this.settings.get(SETTINGS_KEYS.USE_NATIVE_PDF_VIEWER)
  }

  getContentType() {
    return this.metadata?.has_archive_version ? 'application/pdf' : this.metadata?.original_mime_type
  }

  ngOnInit(): void {
    this.documentForm.valueChanges.subscribe(wow => {
      Object.assign(this.document, this.documentForm.value)
    })

    this.correspondentService.listAll().subscribe(result => this.correspondents = result.results)
    this.documentTypeService.listAll().subscribe(result => this.documentTypes = result.results)

    this.route.paramMap.subscribe(paramMap => {
      this.documentId = +paramMap.get('id')
      this.previewUrl = this.documentsService.getPreviewUrl(this.documentId)
      this.downloadUrl = this.documentsService.getDownloadUrl(this.documentId)
      this.downloadOriginalUrl = this.documentsService.getDownloadUrl(this.documentId, true)
      this.suggestions = null
      if (this.openDocumentService.getOpenDocument(this.documentId)) {
        this.updateComponent(this.openDocumentService.getOpenDocument(this.documentId))
      } else {
        this.documentsService.get(this.documentId).subscribe(doc => {
          this.openDocumentService.openDocument(doc)
          this.updateComponent(doc)
        }, error => {this.router.navigate(['404'])})
      }
    })

  }

  updateComponent(doc: PaperlessDocument) {
    this.document = doc
    this.documentsService.getMetadata(doc.id).subscribe(result => {
      this.metadata = result
    }, error => {
      this.metadata = null
    })
    this.documentsService.getSuggestions(doc.id).subscribe(result => {
      this.suggestions = result
    }, error => {
      this.suggestions = null
    })
    this.title = this.documentTitlePipe.transform(doc.title)
    this.documentForm.patchValue(doc)
  }

  createDocumentType(newName: string) {
    var modal = this.modalService.open(DocumentTypeEditDialogComponent, {backdrop: 'static'})
    modal.componentInstance.dialogMode = 'create'
    if (newName) modal.componentInstance.object = { name: newName }
    modal.componentInstance.success.subscribe(newDocumentType => {
      this.documentTypeService.listAll().subscribe(documentTypes => {
        this.documentTypes = documentTypes.results
        this.documentForm.get('document_type').setValue(newDocumentType.id)
      })
    })
  }

  createCorrespondent(newName: string) {
    var modal = this.modalService.open(CorrespondentEditDialogComponent, {backdrop: 'static'})
    modal.componentInstance.dialogMode = 'create'
    if (newName) modal.componentInstance.object = { name: newName }
    modal.componentInstance.success.subscribe(newCorrespondent => {
      this.correspondentService.listAll().subscribe(correspondents => {
        this.correspondents = correspondents.results
        this.documentForm.get('correspondent').setValue(newCorrespondent.id)
      })
    })
  }

  discard() {
    this.documentsService.get(this.documentId).subscribe(doc => {
      Object.assign(this.document, doc)
      this.title = doc.title
      this.documentForm.patchValue(doc)
    }, error => {this.router.navigate(['404'])})
  }

  save() {
<<<<<<< HEAD
=======
    this.networkActive = true
>>>>>>> 7bc8325d
    this.documentsService.update(this.document).subscribe(result => {
      this.close()
      this.networkActive = false
      this.error = null
    }, error => {
      this.networkActive = false
      this.error = error.error
    })
  }

  saveEditNext() {
    this.networkActive = true
    this.documentsService.update(this.document).subscribe(result => {
      this.error = null
      this.documentListViewService.getNext(this.document.id).subscribe(nextDocId => {
        this.networkActive = false
        if (nextDocId) {
          this.openDocumentService.closeDocument(this.document)
          this.router.navigate(['documents', nextDocId])
          this.titleInput.focus()
        }
      }, error => {
        this.networkActive = false
      })
    }, error => {
      this.networkActive = false
      this.error = error.error
    })
  }

  close() {
    this.openDocumentService.closeDocument(this.document)
    if (this.documentListViewService.activeSavedViewId) {
      this.router.navigate(['view', this.documentListViewService.activeSavedViewId])
    } else {
      this.router.navigate(['documents'])
    }
  }

  delete() {
    let modal = this.modalService.open(ConfirmDialogComponent, {backdrop: 'static'})
    modal.componentInstance.title = $localize`Confirm delete`
    modal.componentInstance.messageBold = $localize`Do you really want to delete document "${this.document.title}"?`
    modal.componentInstance.message = $localize`The files for this document will be deleted permanently. This operation cannot be undone.`
    modal.componentInstance.btnClass = "btn-danger"
    modal.componentInstance.btnCaption = $localize`Delete document`
    modal.componentInstance.confirmClicked.subscribe(() => {
      modal.componentInstance.buttonsEnabled = false
      this.documentsService.delete(this.document).subscribe(() => {
        modal.close()
        this.close()
      }, error => {
        this.toastService.showError($localize`Error deleting document: ${JSON.stringify(error)}`)
        modal.componentInstance.buttonsEnabled = true
      })
    })

  }

  moreLike() {
    this.documentListViewService.quickFilter([{rule_type: FILTER_FULLTEXT_MORELIKE, value: this.documentId.toString()}])
  }

  hasNext() {
    return this.documentListViewService.hasNext(this.documentId)
  }

<<<<<<< HEAD
  previewCreated() {
    console.log('Preview Created');

  }

  mobilePreviewCreated() {
    console.log('Mobile Preview Created');

  }
=======
  pdfPreviewLoaded(pdf: PDFDocumentProxy) {
    this.previewNumPages = pdf.numPages
  }

>>>>>>> 7bc8325d
}<|MERGE_RESOLUTION|>--- conflicted
+++ resolved
@@ -1,8 +1,4 @@
-<<<<<<< HEAD
 import { Component, OnInit, ViewChild, ElementRef } from '@angular/core';
-=======
-import { Component, OnInit, ViewChild } from '@angular/core';
->>>>>>> 7bc8325d
 import { FormControl, FormGroup } from '@angular/forms';
 import { ActivatedRoute, Router } from '@angular/router';
 import { NgbModal, NgbNav } from '@ng-bootstrap/ng-bootstrap';
@@ -66,7 +62,9 @@
     tags: new FormControl([])
   })
 
-<<<<<<< HEAD
+  previewCurrentPage: number = 1
+  previewNumPages: number = 1
+
   @ViewChild('nav') nav: NgbNav
   @ViewChild('pdfPreview') set pdfPreview(element) {
     // this gets called when compontent added or removed from DOM
@@ -75,10 +73,6 @@
       setTimeout(()=> this.nav?.select(1));
     }
   }
-=======
-  previewCurrentPage: number = 1
-  previewNumPages: number = 1
->>>>>>> 7bc8325d
 
   constructor(
     private documentsService: DocumentService,
@@ -176,10 +170,7 @@
   }
 
   save() {
-<<<<<<< HEAD
-=======
     this.networkActive = true
->>>>>>> 7bc8325d
     this.documentsService.update(this.document).subscribe(result => {
       this.close()
       this.networkActive = false
@@ -247,20 +238,8 @@
     return this.documentListViewService.hasNext(this.documentId)
   }
 
-<<<<<<< HEAD
-  previewCreated() {
-    console.log('Preview Created');
-
-  }
-
-  mobilePreviewCreated() {
-    console.log('Mobile Preview Created');
-
-  }
-=======
   pdfPreviewLoaded(pdf: PDFDocumentProxy) {
     this.previewNumPages = pdf.numPages
   }
 
->>>>>>> 7bc8325d
 }